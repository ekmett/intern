--- conflicted
+++ resolved
@@ -1,6 +1,6 @@
 name:          intern
 category:      Data, Data Structures
-version:       0.9.1.2
+version:       0.9.1.3
 license:       BSD3
 cabal-version: >= 1.6
 license-file:  LICENSE
@@ -9,7 +9,7 @@
 stability:     experimental
 homepage:      http://github.com/ekmett/intern/
 bug-reports:   http://github.com/ekmett/intern/issues
-copyright:     Copyright (C) 2011 Edward A. Kmett
+copyright:     Copyright (C) 2011-2014 Edward A. Kmett
 build-type:    Simple
 synopsis:      Efficient hash-consing for arbitrary data types
 description:
@@ -49,11 +49,7 @@
     text                 >= 0.11  && < 1.2,
     hashable             >= 1.1   && < 1.3,
     unordered-containers >= 0.2.1 && < 0.3,
-<<<<<<< HEAD
-    array                >= 0.3   && < 0.5
-=======
-    array                >= 0.3 && < 0.6
->>>>>>> 60d55fbd
+    array                >= 0.3   && < 0.6
 
   exposed-modules:
     Data.Interned
